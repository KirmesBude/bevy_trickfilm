//! This module handles playing animations from an ['AnimationClip2D'](crate::asset::AnimationClip2D) asset using the ['AnimationPlayer2D'](crate::animation::AnimationPlayer2D) component.
//!

mod animation_spritesheet;
pub mod event;

use crate::prelude::AnimationClip2D;
use bevy::{
    animation::RepeatAnimation,
    app::PostUpdate,
    prelude::{App, Component, Handle, IntoSystemConfigs, Plugin, ReflectComponent, SystemSet},
    reflect::Reflect,
};

use self::animation_spritesheet::animation_player_spritesheet;

pub use event::{AnimationEvent, AnimationEventAppExtension};

/// A [`SystemSet`] to control where the animations are run
#[derive(SystemSet, Debug, Clone, PartialEq, Eq, Hash)]
pub struct AnimationPlayer2DSystemSet;

/// Adds support for spritesheet animation playing.
pub struct AnimationPlayer2DPlugin;

impl Plugin for AnimationPlayer2DPlugin {
    fn build(&self, app: &mut App) {
        app.register_type::<AnimationPlayer2D>()
            .register_type::<PlayingAnimation2D>();
        app.add_systems(
            PostUpdate,
            animation_player_spritesheet.in_set(AnimationPlayer2DSystemSet),
        );
    }
}

#[derive(Reflect)]
pub(crate) struct PlayingAnimation2D {
    repeat: RepeatAnimation,
    speed: f32,
    elapsed: f32,
<<<<<<< HEAD
    pub(crate) last_frame: Option<usize>,
    frame: Option<usize>,
=======
    duration: Option<f32>,
    frame: usize,
>>>>>>> 07973456
    seek_time: f32,
    animation_clip: Handle<AnimationClip2D>,
    completions: u32,
    completions_this_update: u32,
}

impl Default for PlayingAnimation2D {
    fn default() -> Self {
        Self {
            repeat: Default::default(),
            speed: 1.0,
            elapsed: 0.0,
<<<<<<< HEAD
            last_frame: None,
            frame: None,
=======
            duration: None,
            frame: 0,
>>>>>>> 07973456
            seek_time: 0.0,
            animation_clip: Default::default(),
            completions: 0,
            completions_this_update: 0,
        }
    }
}

impl PlayingAnimation2D {
    /// Check if the playing animation has finished, according to [`RepeatAnimation`] repetition behavior.
    ///
    /// Note: An animation with [`RepeatAnimation::Forever`] will never finish.
    #[inline]
    pub fn finished(&self) -> bool {
        match self.repeat {
            RepeatAnimation::Forever => false,
            RepeatAnimation::Never => self.completions >= 1,
            RepeatAnimation::Count(n) => self.completions >= n,
        }
    }

    /// Check if the playing animation has just finished, according to [`RepeatAnimation`] repetition behavior.
    ///
    /// Note: An animation with [`RepeatAnimation::Forever`] will never finish.
    /// Note: This needs to be called in the [`bevy::prelude::Update`] schedule.
    /// Note: You should schedule it after [`AnimationPlayer2DSystemSet`] in [`PostUpdate`] to react to it on the same frame.
    #[inline]
    pub fn just_finished(&self) -> bool {
        self.finished() && self.just_finished_cycle()
    }

    /// Check if the playing animation has just finished a cycle.
    ///
    /// Note: This needs to be called in the [`bevy::prelude::Update`] schedule.
    /// Note: You should schedule it after [`AnimationPlayer2DSystemSet`] in [`PostUpdate`] to react to it on the same frame.
    #[inline]
    pub fn just_finished_cycle(&self) -> bool {
        self.completions_this_update > 0
    }

    /// Update the animation given the delta time and the duration of the clip being played.
    #[inline]
    fn update(&mut self, delta: f32, clip_duration: f32) {
        self.completions_this_update = 0;
        if self.finished() {
            return;
        }

        self.elapsed += delta;
        self.seek_time += delta * self.speed;

        // We determine the number of completions this update based on the seek_time and clip_duration.
        // For negative speeds where seek_time becomes negative, we need to consider that anything below 0.0 is already a completion.
        let quotient = (self.seek_time.abs() / clip_duration) as u32;
        self.completions_this_update = quotient + if self.seek_time < 0.0 { 1 } else { 0 };
        self.completions += self.completions_this_update;

        // Clamp the seek_time to [0.0, clip_duration].
        let modulo = self.seek_time.abs() % clip_duration;
        if self.seek_time >= clip_duration {
            self.seek_time = modulo;
        } else if self.seek_time < 0.0 {
            self.seek_time = clip_duration - modulo;
        }

        // If the animation is finished, we might not end up at the last frame if the delta step was too big.
        // Make sure that we have the last frame in that case
        if self.finished() {
            self.seek_time = clip_duration;
        }
    }

    /// Reset back to the initial state as if no time has elapsed.
    fn replay(&mut self) {
        self.completions_this_update = 0;
        self.completions = 0;
        self.elapsed = 0.0;
        self.seek_time = 0.0;
    }
}

/// Animation controls
#[derive(Component, Default, Reflect)]
#[reflect(Component)]
pub struct AnimationPlayer2D {
    paused: bool,
    pub(crate) animation: PlayingAnimation2D,
}

impl AnimationPlayer2D {
    /// Start playing an animation, resetting state of the player.
    pub fn start(&mut self, handle: Handle<AnimationClip2D>) -> &mut Self {
        self.animation = PlayingAnimation2D {
            animation_clip: handle,
            ..Default::default()
        };
        self
    }

    /// Start playing an animation, resetting state of the player, unless the requested animation is already playing.
    pub fn play(&mut self, handle: Handle<AnimationClip2D>) -> &mut Self {
        if self.animation.animation_clip != handle || self.paused() {
            self.start(handle);
        }
        self
    }

    /// Handle to the animation clip being played.
    pub fn animation_clip(&self) -> &Handle<AnimationClip2D> {
        &self.animation.animation_clip
    }

    /// Check if the given animation clip is playing.
    pub fn clip_playing(&self, handle: &Handle<AnimationClip2D>) -> bool {
        self.animation_clip() == handle
    }

    /// Check if the playing animation has finished, according to [`RepeatAnimation`] repetition behavior.
    ///
    /// Note: An animation with [`RepeatAnimation::Forever`] will never finish.
    pub fn finished(&self) -> bool {
        self.animation.finished()
    }

    /// Check if the playing animation has just finished, according to [`RepeatAnimation`] repetition behavior.
    ///  
    /// Note: An animation with [`RepeatAnimation::Forever`] will never finish.  
    /// Note: This needs to be called in the [`bevy::prelude::Update`] schedule.  
    /// Note: You should schedule it after [`AnimationPlayer2DSystemSet`] in [`PostUpdate`] to react to it on the same frame.
    pub fn just_finished(&self) -> bool {
        self.animation.just_finished()
    }

    /// Check if the playing animation has just finished a cycle.
    ///  
    /// Note: This needs to be called in the [`bevy::prelude::Update`] schedule.  
    /// Note: You should schedule it after [`AnimationPlayer2DSystemSet`] in [`PostUpdate`] to react to it on the same frame.
    pub fn just_finished_cycle(&self) -> bool {
        self.animation.just_finished_cycle()
    }

    /// Number of times the animation has completed.
    pub fn completions(&self) -> u32 {
        self.animation.completions
    }

    /// How many completions the playing animation had this update.
    #[inline]
    pub fn completions_this_update(&self) -> u32 {
        self.animation.completions_this_update
    }

    /// Sets repeat to [`RepeatAnimation::Forever`].
    ///
    /// See also [`Self::set_repeat_mode`].
    pub fn repeat(&mut self) -> &mut Self {
        self.animation.repeat = RepeatAnimation::Forever;
        self
    }

    /// Set the repetition behaviour of the animation.
    pub fn set_repeat_mode(&mut self, repeat: RepeatAnimation) -> &mut Self {
        self.animation.repeat = repeat;
        self
    }

    /// Repetition behavior of the animation.
    pub fn repeat_mode(&self) -> RepeatAnimation {
        self.animation.repeat
    }

    /// Check if the animation is playing in reverse.
    pub fn reversed(&self) -> bool {
        self.animation.speed < 0.0
    }

    /// Pause the animation.
    pub fn pause(&mut self) {
        self.paused = true;
    }

    /// Unpause the animation
    pub fn resume(&mut self) {
        self.paused = false;
    }

    /// Is the animation paused
    pub fn paused(&self) -> bool {
        self.paused
    }

    /// Speed of the animation playback
    pub fn speed(&self) -> f32 {
        self.animation.speed
    }

    /// Set the speed of the animation playback
    pub fn set_speed(&mut self, speed: f32) -> &mut Self {
        self.animation.speed = speed;
        self
    }

    /// Time elapsed playing the animation
    ///
    /// Note: This is independent of speed.
    pub fn elapsed(&self) -> f32 {
        self.animation.elapsed
    }

    /// Duration of the playing animation if one is set, otherwise `None`
    ///
    /// Note: This is independent of speed.
    /// Note: Guaranteed to never return `Some(0.0)`.
    pub fn duration(&self) -> Option<f32> {
        self.animation.duration
    }

    /// Current frame of the animation
    ///
    /// This will be the same value as the index of the current animation in the spritesheet.
    pub fn frame(&self) -> usize {
        self.animation.frame.unwrap_or(0)
    }

    /// Seek time inside of the animation. Always within the range [0.0, clip_duration].
    pub fn seek_time(&self) -> f32 {
        self.animation.seek_time
    }

    /// Seek to a specific time in the animation.
    pub fn seek_to(&mut self, seek_time: f32) -> &mut Self {
        self.animation.seek_time = seek_time;
        self
    }

    /// Reset the animation to its initial state, as if no time has elapsed.
    pub fn replay(&mut self) {
        self.animation.replay();
    }
}<|MERGE_RESOLUTION|>--- conflicted
+++ resolved
@@ -39,13 +39,9 @@
     repeat: RepeatAnimation,
     speed: f32,
     elapsed: f32,
-<<<<<<< HEAD
+    duration: Option<f32>,
     pub(crate) last_frame: Option<usize>,
     frame: Option<usize>,
-=======
-    duration: Option<f32>,
-    frame: usize,
->>>>>>> 07973456
     seek_time: f32,
     animation_clip: Handle<AnimationClip2D>,
     completions: u32,
@@ -58,13 +54,9 @@
             repeat: Default::default(),
             speed: 1.0,
             elapsed: 0.0,
-<<<<<<< HEAD
+            duration: None,
             last_frame: None,
             frame: None,
-=======
-            duration: None,
-            frame: 0,
->>>>>>> 07973456
             seek_time: 0.0,
             animation_clip: Default::default(),
             completions: 0,
