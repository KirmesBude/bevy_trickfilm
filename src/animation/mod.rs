--- conflicted
+++ resolved
@@ -30,7 +30,7 @@
 }
 
 impl<T: Default> AnimationPlayer2DPlugin<T> {
-    /// TODO: New
+    /// Creates a new AnimationPlayer2DPlugin
     pub fn new() -> Self {
         Self(Default::default())
     }
@@ -217,11 +217,7 @@
 }
 
 /// Animation controls
-<<<<<<< HEAD
-#[derive(Component, Reflect)]
-=======
-#[derive(Component, Default, Reflect, Clone)]
->>>>>>> de8a1fa6
+#[derive(Component, Reflect, Clone)]
 #[reflect(Component)]
 pub struct AnimationPlayer2D<T: Default = ()> {
     paused: bool,
@@ -241,7 +237,7 @@
 }
 
 impl<T: Default> AnimationPlayer2D<T> {
-    /// TODO: new player
+    /// Creates a new AnimationPlayer2D
     pub fn new() -> Self {
         Self {
             paused: Default::default(),
